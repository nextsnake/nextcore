--- conflicted
+++ resolved
@@ -10,11 +10,6 @@
 ]
 
 [tool.poetry.dependencies]
-<<<<<<< HEAD
-python = "^3.9"
-aiohttp = ">=3.6.0,<4.0.0"
-PyNaCl = "^1.5.0"
-=======
 python = "^3.8"
 aiohttp = ">=3.6.0,<4.0.0"
 frozendict = "^2.3.0"
@@ -23,7 +18,6 @@
 orjson = {version = "^3.6.8", optional = true}
 types-orjson = {version = "^3.6.2", optional = true}
 discord-typings = "^0.4.0"
->>>>>>> 7d396522
 
 [tool.poetry.dev-dependencies]
 Sphinx = "^4.4.0"
