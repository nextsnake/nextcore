# The MIT License (MIT)
# Copyright (c) 2021-present nextcore developers
#
# Permission is hereby granted, free of charge, to any person obtaining a
# copy of this software and associated documentation files (the "Software"),
# to deal in the Software without restriction, including without limitation
# the rights to use, copy, modify, merge, publish, distribute, sublicense,
# and/or sell copies of the Software, and to permit persons to whom the
# Software is furnished to do so, subject to the following conditions:
#
# The above copyright notice and this permission notice shall be included in
# all copies or substantial portions of the Software.
#
# THE SOFTWARE IS PROVIDED "AS IS", WITHOUT WARRANTY OF ANY KIND, EXPRESS
# OR IMPLIED, INCLUDING BUT NOT LIMITED TO THE WARRANTIES OF MERCHANTABILITY,
# FITNESS FOR A PARTICULAR PURPOSE AND NONINFRINGEMENT. IN NO EVENT SHALL THE
# AUTHORS OR COPYRIGHT HOLDERS BE LIABLE FOR ANY CLAIM, DAMAGES OR OTHER
# LIABILITY, WHETHER IN AN ACTION OF CONTRACT, TORT OR OTHERWISE, ARISING
# FROM, OUT OF OR IN CONNECTION WITH THE SOFTWARE OR THE USE OR OTHER
# DEALINGS IN THE SOFTWARE.

from __future__ import annotations

from asyncio import CancelledError, Future, create_task
from collections import defaultdict
from logging import getLogger
from typing import (  # pylint: disable=outdated-typing-any
    TYPE_CHECKING,
    Generic,
    Hashable,
    TypeVar,
    cast,
    overload,
)

from ..utils import maybe_coro

# Types
EventNameT = TypeVar("EventNameT", bound=Hashable)

if TYPE_CHECKING:
    from typing import (  # pylint: disable=outdated-typing-tuple,outdated-typing-union
        Any,
        Awaitable,
        Callable,
        Generic,
        Tuple,
        Union,
    )

    from typing_extensions import Unpack

    VariadicTuple = Tuple[Any, ...]
    WaitForTuple = Tuple[EventNameT, Unpack[VariadicTuple]]

    EventCallback = Callable[[Unpack[VariadicTuple]], Any]
    GlobalEventCallback = Callable[[EventNameT, Unpack[VariadicTuple]], Any]
    WaitForCheck = Callable[[Unpack[VariadicTuple]], Union[Awaitable[bool], bool]]
    GlobalWaitForCheck = Callable[[EventNameT, Unpack[VariadicTuple]], Union[Awaitable[bool], bool]]

    ExceptionHandler = Callable[[Exception], Any]
    GlobalExceptionHandler = Callable[[EventNameT, Exception], Any]


logger = getLogger(__name__)

__all__ = ("Dispatcher",)


class Dispatcher(Generic[EventNameT]):
    """A event dispatcher

    Example usage:

    .. code-block:: python

        dispatcher: Dispatcher[str] = Dispatcher()

        @dispatcher.listen("join")
        async def join_handler(username: str) -> None:
            print(f"Welcome {username}")

        await dispatcher.dispatch("join", "John")
    """

    def __init__(self):
        self._event_handlers: defaultdict[EventNameT, list[EventCallback]] = defaultdict(list)
        self._global_event_handlers: list[GlobalEventCallback[EventNameT]] = []

        self._wait_for_handlers: dict[EventNameT, list[tuple[WaitForCheck, Future[tuple[Any, ...]]]]] = defaultdict(
            list
        )
        self._global_wait_for_handlers: list[tuple[GlobalWaitForCheck[EventNameT], Future[tuple[Any, ...]]]] = []

        self._global_exception_handlers: list[GlobalExceptionHandler[EventNameT]] = []
        self._exception_handlers: defaultdict[EventNameT, list[ExceptionHandler]] = defaultdict(list)

    # Registration

    @overload
    def add_listener(self, callback: EventCallback, event_name: EventNameT) -> None:
        ...

    @overload
    def add_listener(self, callback: GlobalEventCallback[EventNameT], event_name: None = None) -> None:
        ...

    def add_listener(
        self, callback: EventCallback | GlobalEventCallback[EventNameT], event_name: EventNameT | None = None
    ) -> None:
        """Add a event listener.

        Example usage:

        .. code-block:: python

            async def join_handler(username: str) -> None:
                print(f"Welcome {username}")

            dispatcher.add_listener(welcome_handler, "join")

        Parameters
        ----------
        callback: :class:`EventCallback` | :class:`GlobalEventCallback`
            The event callback to register.
        event_name: :class:`EventNameT` | :data:`None`
            The event name to listen to. If this is :data:`None`,
            this is considered a global event and all events will be sent to the callback.
        """
        if event_name is None:
            if TYPE_CHECKING:
                callback = cast(GlobalEventCallback[EventNameT], callback)
            self._global_event_handlers.append(callback)
        else:
            if TYPE_CHECKING:
                callback = cast(EventCallback, callback)
            self._event_handlers[event_name].append(callback)

    @overload
    def remove_listener(self, callback: EventCallback, event_name: EventNameT) -> None:
        ...

    @overload
    def remove_listener(self, callback: GlobalEventCallback[EventNameT], event_name: None = None) -> None:
        ...

    def remove_listener(
        self, callback: EventCallback | GlobalEventCallback[EventNameT], event_name: EventNameT | None = None
    ) -> None:
        """Removes a event listener.

        Example usage:

        .. code-block:: python

            dispatcher.remove_listener(welcome_handler, "join")

        Parameters
        ----------
        callback: :class:`EventCallback` | :class:`GlobalEventCallback`
            The event callback to remove.
        event_name: :class:`EventNameT` | :data:`None`
            The event name to remove. If this is :data:`None`, the listener is considered a global event.

            .. warning::
                If the event_name does not match the event name it was registered with,
                the removal will fail with a :class:`ValueError` as the listener was not found.

        Raises
        ------
        :class:`ValueError`
            The callback was not registered to this event.
        """
        if event_name is None:
            if TYPE_CHECKING:
                callback = cast(GlobalEventCallback[EventNameT], callback)
            try:
                self._global_event_handlers.remove(callback)
            except ValueError:
                raise ValueError("Listener not registered globally.")
        else:
            if TYPE_CHECKING:
                callback = cast(EventCallback, callback)
            try:
                self._event_handlers[event_name].remove(callback)
            except ValueError:
                raise ValueError(f"Listener not registered for event {event_name}")

    @overload
    def add_error_handler(self, callback: ExceptionHandler, event_name: EventNameT) -> None:
        ...

    @overload
    def add_error_handler(self, callback: GlobalExceptionHandler[EventNameT], event_name: None = None) -> None:
        ...

    def add_error_handler(
        self, callback: ExceptionHandler | GlobalExceptionHandler[EventNameT], event_name: EventNameT | None = None
    ) -> None:
        """Add an error handler for listeners.

        The callback will be called when an exception is raised in a listener.

        .. note::
            If no listener is registered, the error will be logged.

        Example usage:

        .. code-block:: python

            async def error(exception: Exception) -> None:
                print("Oops!")

            dispatcher.add_error_handler(error_handler, "join")
        """
        if event_name is None:
            if TYPE_CHECKING:
                callback = cast(GlobalExceptionHandler[EventNameT], callback)
            self._global_exception_handlers.append(callback)
        else:
            if TYPE_CHECKING:
                callback = cast(ExceptionHandler, callback)
            self._exception_handlers[event_name].append(callback)

    @overload
    def remove_error_handler(self, callback: ExceptionHandler, event_name: EventNameT) -> None:
        ...

    @overload
    def remove_error_handler(self, callback: GlobalExceptionHandler[EventNameT], event_name: None = None) -> None:
        ...

    def remove_error_handler(
        self, callback: ExceptionHandler | GlobalExceptionHandler[EventNameT], event_name: EventNameT | None = None
    ) -> None:
        """Removes an error handler.

        Example usage:

        .. code-block:: python

            dispatcher.remove_error_handler(error_handler, "join")

        Parameters
        ----------
        callback: :class:`ExceptionHandler` | :class:`GlobalExceptionHandler`
            The error handler to remove.
        event_name: :class:`EventNameT` | :data:`None`
            The event name to remove. If this is :data:`None`, the listener is considered a global event.

            .. warning::
                If the event_name does not match the event name it was registered with,
                the removal will fail with a :class:`ValueError` as the listener was not found.

        Raises
        ------
        :class:`ValueError`
            The callback was not registered to this event.
        """
        if event_name is None:
            if TYPE_CHECKING:
                callback = cast(GlobalExceptionHandler[EventNameT], callback)
            try:
                self._global_exception_handlers.remove(callback)
            except ValueError:
                raise ValueError("Exception handler not registered globally.")
        else:
            if TYPE_CHECKING:
                callback = cast(ExceptionHandler, callback)
            try:
                self._exception_handlers[event_name].remove(callback)
            except ValueError:
                raise ValueError(f"Exception handler not registered for event {event_name}")

    @overload
<<<<<<< HEAD
    async def wait_for(self, check: GlobalWaitForCheck[EventNameT]) -> WaitForTuple[EventNameT]:
        ...

    @overload
    async def wait_for(self, check: WaitForCheck, event_name: EventNameT) -> tuple[Any, ...]:
=======
    def dispatch(self, check: WaitForCheck, event_name: EventNameT) -> None:
        ...

    @overload
    def dispatch(self, check: GlobalWaitForCheck[EventNameT], event_name: None) -> None:
>>>>>>> df31a79d
        ...

    async def wait_for(
        self, check: WaitForCheck | GlobalWaitForCheck[EventNameT], event_name: EventNameT | None = None
    ) -> WaitForTuple[EventNameT] | tuple[Any, ...]:
        """Wait for an event to occur.

        Example usage:

        .. code-block:: python

            username = await dispatcher.wait_for(
                lambda username: username.startswith("h"),
                "join"
            )
            print(f"{username}'s username starts with h")

        Parameters
        ----------
        check: :class:`WaitForCheck` | :class:`GlobalWaitForCheck`
            Check for it to return.
        event_name: :class:`EventNameT` | :data:`None`
            The event name to wait for. If this is :data:`None`,
            it is considered global and will return when any event is received and include a :class:`EventNameT` as the first event argument.

        Returns
        -------
        :class:`EventNameT`, * :data:`typing.Any`
            The event name and the event arguments. This is only returned if the event is global.
        * :data:`typing.Any`
            The event arguments.
        """
        # TODO: Return type needs to be fixed
        # TODO: I don't like this. Typings makes everything look awful.
        future: Future[tuple[Any, ...]] = Future()  # we lose the specifity of the type here (overriden warning)

        if event_name is None:
            if TYPE_CHECKING:
                check = cast(GlobalWaitForCheck[EventNameT], check)

            self._global_wait_for_handlers.append((check, future))
            logger.debug("Added _global_wait_for_handler")
            logger.debug(self._global_wait_for_handlers)
        else:
            if TYPE_CHECKING:
                check = cast(WaitForCheck, check)

            self._wait_for_handlers[event_name].append((check, future))
            logger.debug("Added _wait_for_handlers")
            logger.debug(self._wait_for_handlers)

        try:
            result = await future
        except CancelledError:
            # Cancelled, cleanup!
            if event_name is None:
                if TYPE_CHECKING:
                    check = cast(GlobalWaitForCheck[EventNameT], check)

                self._global_wait_for_handlers.remove((check, future))
            else:
                if TYPE_CHECKING:
                    check = cast(WaitForCheck, check)

                self._wait_for_handlers[event_name].remove((check, future))

            # Properly cancel the task
            raise
        return result

    # Dispatching
    async def dispatch(self, event_name: EventNameT, *args: Any) -> None:
        """Dispatch a event

        Example usage:

        .. code-block:: python

            dispatcher.dispatch("join", "John")

        Parameters
        ----------
        event_name: :class:`EventNameT`
            The event name to dispatch to.
        args: :data:`typing.Any`
            The event arguments. This will be passed to the listeners.
        """
        logger.debug("Dispatching event %s", event_name)

        # Event handlers
        # Tasks are used here as some event handler/check might take a long time.
        for handler in self._global_event_handlers:
            logger.debug("Dispatching to a global handler")
            create_task(self._run_global_event_handler(handler, event_name, *args))
        for handler in self._event_handlers.get(event_name, []):
            logger.debug("Dispatching to a local handler")
            create_task(self._run_event_handler(handler, event_name, *args))

        # Wait for handlers
        for check, future in self._wait_for_handlers.get(event_name, []):
            logger.debug("Dispatching to a wait_for handler")
            create_task(self._run_wait_for_handler(check, future, event_name, *args))
        for check, future in self._global_wait_for_handlers:
            logger.debug("Dispatching to a global wait_for handler")
            create_task(self._run_global_wait_for_handler(check, future, event_name, *args))

    async def _run_event_handler(self, callback: EventCallback, event_name: EventNameT, *args: Any) -> None:
        """Run event with exception handlers"""
        try:
            await maybe_coro(callback, *args)
        except Exception as exc:
            if not (self._exception_handlers.get(event_name) or self._global_exception_handlers):
                # No exception handlers for this event.
                # Raise a default exception
                logger.exception("Exception occured in event handler")
                return
            for handler in self._exception_handlers.get(event_name, []):
                try:
                    await maybe_coro(handler, exc)
                except Exception:
                    logger.exception("Exception occured in exception handler")
            for handler in self._global_exception_handlers:
                try:
                    await maybe_coro(handler, event_name, exc)
                except Exception:
                    logger.exception("Exception occured in exception handler")

    async def _run_global_event_handler(
        self, callback: GlobalEventCallback[EventNameT], event_name: EventNameT, *args: Any
    ) -> None:
        """Run global event with exception handlers"""
        try:
            await maybe_coro(callback, event_name, *args)
            logger.debug("Inside global event handler")
        except Exception as exc:
            if len(self._global_exception_handlers) == 0:
                # No exception handlers.
                # Raise a default exception
                logger.exception("Exception occured in global event handler")
                return
            for handler in self._global_exception_handlers:
                logger.debug("Calling exception handler")
                try:
                    await maybe_coro(handler, event_name, exc)
                except Exception:
                    logger.exception("Exception occured in exception handler")

    async def _run_global_wait_for_handler(
        self,
        check: GlobalWaitForCheck[EventNameT],
        future: Future[WaitForTuple[EventNameT]],
        event_name: EventNameT,
        *args: Any,
    ) -> None:
        try:
            result = await maybe_coro(check, *args)
        except:
            logger.exception("Exception occured in wait for check")
            return
        if not result:
            return

        future.set_result(args)

        self._global_wait_for_handlers.remove((check, future))

    async def _run_wait_for_handler(
        self,
        check: WaitForCheck,
        future: Future[WaitForTuple[EventNameT]],
        event_name: EventNameT,
        *args: Any,
    ) -> None:
        try:
            result = await maybe_coro(check, event_name, *args)
        except:
            logger.exception("Exception occured in wait for check")
            return
        if not result:
            return

        future.set_result((event_name, *args))

        self._wait_for_handlers[event_name].remove((check, future))<|MERGE_RESOLUTION|>--- conflicted
+++ resolved
@@ -273,19 +273,11 @@
                 raise ValueError(f"Exception handler not registered for event {event_name}")
 
     @overload
-<<<<<<< HEAD
     async def wait_for(self, check: GlobalWaitForCheck[EventNameT]) -> WaitForTuple[EventNameT]:
         ...
 
     @overload
     async def wait_for(self, check: WaitForCheck, event_name: EventNameT) -> tuple[Any, ...]:
-=======
-    def dispatch(self, check: WaitForCheck, event_name: EventNameT) -> None:
-        ...
-
-    @overload
-    def dispatch(self, check: GlobalWaitForCheck[EventNameT], event_name: None) -> None:
->>>>>>> df31a79d
         ...
 
     async def wait_for(
@@ -355,6 +347,14 @@
             # Properly cancel the task
             raise
         return result
+
+    @overload
+    def dispatch(self, check: WaitForCheck, event_name: EventNameT) -> None:
+        ...
+
+    @overload
+    def dispatch(self, check: GlobalWaitForCheck[EventNameT], event_name: None) -> None:
+        ...
 
     # Dispatching
     async def dispatch(self, event_name: EventNameT, *args: Any) -> None:
