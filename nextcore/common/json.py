--- conflicted
+++ resolved
@@ -24,16 +24,10 @@
 from typing import TYPE_CHECKING
 
 if TYPE_CHECKING:
-<<<<<<< HEAD
-    from typing import Dict  # pylint: ignore [outdated-typing-dict]
-    from typing import List  # pylint: ignore [outdated-typing-list]
-    from typing import Union  # pylint: ignore [outdated-typing-union]
-    from typing import Final
-=======
     from typing import Dict  # pylint: disable=outdated-typing-dict
     from typing import List  # pylint: disable=outdated-typing-list
     from typing import Union  # pylint: disable=outdated-typing-union
->>>>>>> f62c83ca
+    from typing import Final
 
     from typing_extensions import TypeAlias
 
