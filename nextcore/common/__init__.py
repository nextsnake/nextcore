# The MIT License (MIT)
# Copyright (c) 2021-present nextcore developers
#
# Permission is hereby granted, free of charge, to any person obtaining a
# copy of this software and associated documentation files (the "Software"),
# to deal in the Software without restriction, including without limitation
# the rights to use, copy, modify, merge, publish, distribute, sublicense,
# and/or sell copies of the Software, and to permit persons to whom the
# Software is furnished to do so, subject to the following conditions:
#
# The above copyright notice and this permission notice shall be included in
# all copies or substantial portions of the Software.
#
# THE SOFTWARE IS PROVIDED "AS IS", WITHOUT WARRANTY OF ANY KIND, EXPRESS
# OR IMPLIED, INCLUDING BUT NOT LIMITED TO THE WARRANTIES OF MERCHANTABILITY,
# FITNESS FOR A PARTICULAR PURPOSE AND NONINFRINGEMENT. IN NO EVENT SHALL THE
# AUTHORS OR COPYRIGHT HOLDERS BE LIABLE FOR ANY CLAIM, DAMAGES OR OTHER
# LIABILITY, WHETHER IN AN ACTION OF CONTRACT, TORT OR OTHERWISE, ARISING
# FROM, OUT OF OR IN CONNECTION WITH THE SOFTWARE OR THE USE OR OTHER
# DEALINGS IN THE SOFTWARE.

"""Common utility functions for the library"""

from __future__ import annotations

from typing import TYPE_CHECKING

from .dispatcher import Dispatcher
from .json import *
from .maybe_coro import *
from .undefined import *

<<<<<<< HEAD
__all__ = ("Dispatcher", "json_loads", "json_dumps", "maybe_coro", "UndefinedType", "UNDEFINED")
=======
if TYPE_CHECKING:
    from typing import Final

__all__: Final[tuple[str, ...]] = ("Dispatcher", "json_loads", "json_dumps", "maybe_coro", "Undefined", "UndefinedType")
>>>>>>> 72542991
<|MERGE_RESOLUTION|>--- conflicted
+++ resolved
@@ -30,11 +30,7 @@
 from .maybe_coro import *
 from .undefined import *
 
-<<<<<<< HEAD
-__all__ = ("Dispatcher", "json_loads", "json_dumps", "maybe_coro", "UndefinedType", "UNDEFINED")
-=======
 if TYPE_CHECKING:
     from typing import Final
-
-__all__: Final[tuple[str, ...]] = ("Dispatcher", "json_loads", "json_dumps", "maybe_coro", "Undefined", "UndefinedType")
->>>>>>> 72542991
+    
+__all__: Final[tuple[str, ...]] = ("Dispatcher", "json_loads", "json_dumps", "maybe_coro", "UndefinedType", "UNDEFINED")