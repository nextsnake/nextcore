--- conflicted
+++ resolved
@@ -104,11 +104,4 @@
         )
         self.ignore_global: bool = ignore_global
 
-<<<<<<< HEAD
-        self.bucket: str | int = f"{guild_id}{channel_id}{webhook_id}{webhook_token}{method}{path}"
-
-        if not __debug__:
-            self.bucket = hash(self.bucket)
-=======
-        self.bucket: str = f"{guild_id}{channel_id}{webhook_id}{method}{path}"
->>>>>>> 3b7c9d72
+        self.bucket: str = f"{guild_id}{channel_id}{webhook_id}{webhook_token}{method}{path}"